--- conflicted
+++ resolved
@@ -216,10 +216,7 @@
 
 ![Bipartite graph with sentiment weights](images/Bipartite_Graph_with_Sentiment_Weights.png)
 
-<<<<<<< HEAD
-=======
-<<<<<<< HEAD
-=======
+
 ## Tests
 I developed a suite of tests to verfy the correctness and functionalities exploited in the last scripts. Tests can be run with the following command, just remember to be in the root folder of the project:
 ```bash
@@ -252,8 +249,6 @@
 - If you add or change scripts, update or add tests in the `tests/` directory accordingly.
 
 
->>>>>>> 1d7f7d6e54eb3a04e47a2a37c86deee6b749f219
->>>>>>> 7cc85f58
 ## Issues encountered while testing on macOS
 
 If you encounter timeouts or DNS issues when connecting to Reddit utilizing the first script data_collection.py:
@@ -263,10 +258,7 @@
 
 The script includes an exponential backoff retry mechanism, but unresolved DNS cannot be handled in code.
 
-<<<<<<< HEAD
-=======
-<<<<<<< HEAD
-=======
+
 ## Known Issues & Future Improvements
 
 - 🏷 **Flair Handling**
@@ -292,8 +284,6 @@
 - Add summary statistics after data collection (e.g., number of posts/comments per flair).
 
 
->>>>>>> 1d7f7d6e54eb3a04e47a2a37c86deee6b749f219
->>>>>>> 7cc85f58
 
 
 
